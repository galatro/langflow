--- conflicted
+++ resolved
@@ -1,15 +1,13 @@
-<<<<<<< HEAD
 import Admonition from "@theme/Admonition";
-=======
-import Admonition from '@theme/Admonition';
->>>>>>> f5fd9fe2
 
 # Prompts
 
 <Admonition type="caution" icon="🚧" title="ZONE UNDER CONSTRUCTION">
-    <p>
-        We appreciate your understanding as we polish our documentation – it may contain some rough edges. Share your feedback or report issues to help us improve! 🛠️📝
-    </p>
+  <p>
+    We appreciate your understanding as we polish our documentation – it may
+    contain some rough edges. Share your feedback or report issues to help us
+    improve! 🛠️📝
+  </p>
 </Admonition>
 
 A prompt refers to the input given to a language model. It is constructed from multiple components and can be parametrized using prompt templates. A prompt template is a reproducible way to generate prompts and allow for easy customization through input variables.
