--- conflicted
+++ resolved
@@ -10,13 +10,10 @@
 import pytest
 from fastapi.testclient import TestClient
 from httpx import AsyncClient
-<<<<<<< HEAD
-=======
 from sqlmodel import Session, SQLModel, create_engine, select
 from sqlmodel.pool import StaticPool
 from typer.testing import CliRunner
 
->>>>>>> 508f1444
 from langflow.graph.graph.base import Graph
 from langflow.initial_setup.setup import STARTER_FOLDER_NAME
 from langflow.services.auth.utils import get_password_hash
@@ -387,11 +384,7 @@
     # once the client is created, we can get the starter project
     with session_getter(get_db_service()) as session:
         flow = session.exec(
-<<<<<<< HEAD
-            select(Flow).where(Flow.folder == STARTER_FOLDER_NAME).where(Flow.name == "Basic Prompting (Ahoy World!)")
-=======
             select(Flow).where(Flow.folder == STARTER_FOLDER_NAME).where(Flow.name == "Basic Prompting (Hello, world!)")
->>>>>>> 508f1444
         ).first()
         if not flow:
             raise ValueError("No starter project found")
