import { useCallback, useContext, useEffect, useRef } from "react";
import ReactFlow, {
  Background,
  Controls,
  addEdge,
  useEdgesState,
  useNodesState,
  useReactFlow,
  updateEdge,
  EdgeChange,
  Connection,
  Edge,
} from "reactflow";
import { locationContext } from "../../contexts/locationContext";
import ExtraSidebar from "./components/extraSidebarComponent";
import Chat from "../../components/chatComponent";
import GenericNode from "../../CustomNodes/GenericNode";
import { alertContext } from "../../contexts/alertContext";
import { TabsContext } from "../../contexts/tabsContext";
import { typesContext } from "../../contexts/typesContext";
import ConnectionLineComponent from "./components/ConnectionLineComponent";
import { FlowType, NodeType } from "../../types/flow";
import { APIClassType } from "../../types/api";
import { isValidConnection } from "../../utils";

const nodeTypes = {
  genericNode: GenericNode,
};

var _ = require("lodash");

<<<<<<< HEAD
export default function FlowPage({ flow }: { flow: FlowType }) {
  let { updateFlow, incrementNodeId } = useContext(TabsContext);
  const { types, reactFlowInstance, setReactFlowInstance } =
    useContext(typesContext);
  const reactFlowWrapper = useRef(null);

  const { setExtraComponent, setExtraNavigation } = useContext(locationContext);
  const { setErrorData } = useContext(alertContext);
  const [nodes, setNodes, onNodesChange] = useNodesState(
    flow.data?.nodes ?? []
  );
  const [edges, setEdges, onEdgesChange] = useEdgesState(
    flow.data?.edges ?? []
  );
  const { setViewport } = useReactFlow();
  const edgeUpdateSuccessful = useRef(true);

  useEffect(() => {
    if (reactFlowInstance && flow) {
      flow.data = reactFlowInstance.toObject();
      updateFlow(flow);
    }
    // eslint-disable-next-line react-hooks/exhaustive-deps
  }, [nodes, edges]);
  //update flow when tabs change
  useEffect(() => {
    setNodes(flow?.data?.nodes ?? []);
    setEdges(flow?.data?.edges ?? []);
    if (reactFlowInstance) {
      setViewport(flow?.data?.viewport ?? { x: 1, y: 0, zoom: 0.5 });
    }
  }, [flow, reactFlowInstance, setEdges, setNodes, setViewport]);
  //set extra sidebar
  useEffect(() => {
    setExtraComponent(<ExtraSidebar />);
    setExtraNavigation({ title: "Components" });
  }, [setExtraComponent, setExtraNavigation]);

  const onEdgesChangeMod = useCallback(
    (s: EdgeChange[]) => {
      onEdgesChange(s);
      setNodes((x) => {
        let newX = _.cloneDeep(x);
        return newX;
      });
    },
    [onEdgesChange, setNodes]
  );

  const onConnect = useCallback(
    (params: Connection) => {
      setEdges((eds) =>
        addEdge({ ...params, className: "animate-pulse" }, eds)
      );
      setNodes((x) => {
        let newX = _.cloneDeep(x);
        return newX;
      });
    },
    [setEdges, setNodes]
  );

  const onDragOver = useCallback((event: React.DragEvent) => {
    event.preventDefault();
    event.dataTransfer.dropEffect = "move";
  }, []);

  const onDrop = useCallback(
    (event: React.DragEvent) => {
      event.preventDefault();

      // Helper function to generate a unique node ID
      function getId() {
        return `dndnode_` + incrementNodeId();
      }

      // Get the current bounds of the ReactFlow wrapper element
      const reactflowBounds = reactFlowWrapper.current.getBoundingClientRect();

      // Extract the data from the drag event and parse it as a JSON object
      let data: { type: string; node?: APIClassType } = JSON.parse(
        event.dataTransfer.getData("json")
      );

      // If data type is not "chatInput" or if there are no "chatInputNode" nodes present in the ReactFlow instance, create a new node
      if (
        data.type !== "chatInput" ||
        (data.type === "chatInput" &&
          !reactFlowInstance.getNodes().some((n) => n.type === "chatInputNode"))
      ) {
        // Calculate the position where the node should be created
        const position = reactFlowInstance.project({
          x: event.clientX - reactflowBounds.left,
          y: event.clientY - reactflowBounds.top,
        });

        // Generate a unique node ID
        let newId = getId();

        // Create a new node object
        const newNode: NodeType = {
          id: newId,
          type: "genericNode",
          position,
          data: {
            ...data,
            id: newId,
            value: null,
          },
        };

        // Add the new node to the list of nodes in state
        setNodes((nds) => nds.concat(newNode));
      } else {
        // If a chat input node already exists, set an error message
        setErrorData({
          title: "Error creating node",
          list: ["There can't be more than one chat input."],
        });
      }
    },
    // Specify dependencies for useCallback
    [incrementNodeId, reactFlowInstance, setErrorData, setNodes]
  );

  const onDelete = (mynodes) => {
    setEdges(
      edges.filter(
        (ns) => !nodes.some((n) => ns.source === n.id || ns.target === n.id)
      )
    );
  };

  const onEdgeUpdateStart = useCallback(() => {
    edgeUpdateSuccessful.current = false;
  }, []);

  const onEdgeUpdate = useCallback(
    (oldEdge: Edge, newConnection: Connection) => {
      if (isValidConnection(newConnection, reactFlowInstance)) {
        edgeUpdateSuccessful.current = true;
        setEdges((els) => updateEdge(oldEdge, newConnection, els));
      }
    },
    []
  );

  const onEdgeUpdateEnd = useCallback((_, edge) => {
    if (!edgeUpdateSuccessful.current) {
      setEdges((eds) => eds.filter((e) => e.id !== edge.id));
    }

    edgeUpdateSuccessful.current = true;
  }, []);

  return (
    <div className="w-full h-full" ref={reactFlowWrapper}>
      {Object.keys(types).length > 0 ? (
        <>
          <ReactFlow
            nodes={nodes}
            onMove={() =>
              updateFlow({ ...flow, data: reactFlowInstance.toObject() })
            }
            edges={edges}
            onNodesChange={onNodesChange}
            onEdgesChange={onEdgesChangeMod}
            onConnect={onConnect}
            onLoad={setReactFlowInstance}
            onInit={setReactFlowInstance}
            nodeTypes={nodeTypes}
            onEdgeUpdate={onEdgeUpdate}
            onEdgeUpdateStart={onEdgeUpdateStart}
            onEdgeUpdateEnd={onEdgeUpdateEnd}
            connectionLineComponent={ConnectionLineComponent}
            onDragOver={onDragOver}
            onDrop={onDrop}
            onNodesDelete={onDelete}
          >
            <Background className="dark:bg-gray-900" />
            <Controls className="[&>button]:text-black  [&>button]:dark:bg-gray-800 hover:[&>button]:dark:bg-gray-700 [&>button]:dark:text-gray-400 [&>button]:dark:fill-gray-400 [&>button]:dark:border-gray-600"></Controls>
          </ReactFlow>
          <Chat flow={flow} reactFlowInstance={reactFlowInstance} />
        </>
      ) : (
        <></>
      )}
    </div>
  );
=======
export default function FlowPage({ flow }:{flow:FlowType}) {
	let { updateFlow, incrementNodeId} =
		useContext(TabsContext);
	const { types, reactFlowInstance, setReactFlowInstance, templates } =
		useContext(typesContext);
	const reactFlowWrapper = useRef(null);

	const { setExtraComponent, setExtraNavigation } = useContext(locationContext);
	const { setErrorData } = useContext(alertContext);
	const [nodes, setNodes, onNodesChange] = useNodesState(
		flow.data?.nodes ?? []
	);
	const [edges, setEdges, onEdgesChange] = useEdgesState(
		flow.data?.edges ?? []
	);
	const { setViewport } = useReactFlow();
	const edgeUpdateSuccessful = useRef(true)

	useEffect(() => {
		if (reactFlowInstance && flow) {
			flow.data = reactFlowInstance.toObject();
			updateFlow(flow);
		}
	// eslint-disable-next-line react-hooks/exhaustive-deps
	}, [nodes, edges]);
	//update flow when tabs change
	useEffect(() => {
		setNodes(flow?.data?.nodes ?? []);
		setEdges(flow?.data?.edges ?? []);
		if (reactFlowInstance) {
			setViewport(flow?.data?.viewport ?? { x: 1, y: 0, zoom: 0.5 });
		}
	}, [flow, reactFlowInstance, setEdges, setNodes, setViewport]);
	//set extra sidebar
	useEffect(() => {
		setExtraComponent(<ExtraSidebar />);
		setExtraNavigation({ title: "Components" });
	}, [setExtraComponent, setExtraNavigation]);

	const onEdgesChangeMod = useCallback(
		(s:EdgeChange[]) => {
			onEdgesChange(s);
			setNodes((x) => {
				let newX = _.cloneDeep(x);
				return newX;
			});
		},
		[onEdgesChange, setNodes]
	);

	const onConnect = useCallback(
		(params:Connection) => {
			setEdges((eds) =>
				addEdge({ ...params, className: "animate-pulse" }, eds)
			);
			setNodes((x) => {
				let newX = _.cloneDeep(x);
				return newX;
			});
		},
		[setEdges, setNodes]
	);

	const onDragOver = useCallback((event:React.DragEvent) => {
		event.preventDefault();
		event.dataTransfer.dropEffect = "move";
	}, []);

	const onDrop = useCallback(
		(event:React.DragEvent) => {
			event.preventDefault();
	
			// Helper function to generate a unique node ID
			function getId() {
				return `dndnode_` + incrementNodeId();
			}
	
			// Get the current bounds of the ReactFlow wrapper element
			const reactflowBounds = reactFlowWrapper.current.getBoundingClientRect();
	
			// Extract the data from the drag event and parse it as a JSON object
			let data:{type:string,node?:APIClassType} = JSON.parse(event.dataTransfer.getData("json"));
	
			// If data type is not "chatInput" or if there are no "chatInputNode" nodes present in the ReactFlow instance, create a new node
			if (
				data.type !== "chatInput" ||
				(data.type === "chatInput" &&
					!reactFlowInstance.getNodes().some((n) => n.type === "chatInputNode"))
			) {
				// Calculate the position where the node should be created
				const position = reactFlowInstance.project({
					x: event.clientX - reactflowBounds.left,
					y: event.clientY - reactflowBounds.top,
				});
	
				// Generate a unique node ID
				let newId = getId();
	
				// Create a new node object
				const newNode:NodeType = {
					id: newId,
					type: "genericNode",
					position,
					data: {
						...data,
						id: newId,
						value: null,
					},
				};
	
				// Add the new node to the list of nodes in state
				setNodes((nds) => nds.concat(newNode));
			} else {
				// If a chat input node already exists, set an error message
				setErrorData({
					title: "Error creating node",
					list: ["There can't be more than one chat input."],
				});
			}
		},
		// Specify dependencies for useCallback
		[incrementNodeId, reactFlowInstance, setErrorData, setNodes]
	);

	
	const onDelete = (mynodes) => {
		setEdges(edges.filter((ns) => !nodes.some((n) => ns.source === n.id || ns.target === n.id)));
	}

	const onEdgeUpdateStart = useCallback(() => {
		edgeUpdateSuccessful.current = false;
	  }, []);	

	
	  const onEdgeUpdate = useCallback((oldEdge:Edge, newConnection:Connection) => {
		if(isValidConnection(newConnection,reactFlowInstance)){
			edgeUpdateSuccessful.current = true;
			setEdges((els) => updateEdge(oldEdge, newConnection, els));
		}
	}, []);

	const onEdgeUpdateEnd = useCallback((_, edge) => {
		if (!edgeUpdateSuccessful.current) {
		  setEdges((eds) => eds.filter((e) => e.id !== edge.id));
		}
	
		edgeUpdateSuccessful.current = true;
	  }, []);
	  
	return (
		<div className="w-full h-full" ref={reactFlowWrapper}>
			{Object.keys(templates).length > 0 && Object.keys(types).length > 0 ? (
				<>
					<ReactFlow
						nodes={nodes}
						onMove={() =>
							updateFlow({ ...flow, data: reactFlowInstance.toObject() })
						}
						edges={edges}
						onNodesChange={onNodesChange}
						onEdgesChange={onEdgesChangeMod}
						onConnect={onConnect}
						onLoad={setReactFlowInstance}
						onInit={setReactFlowInstance}
						nodeTypes={nodeTypes}
						onEdgeUpdate={onEdgeUpdate}
						onEdgeUpdateStart={onEdgeUpdateStart}
						onEdgeUpdateEnd={onEdgeUpdateEnd}
						connectionLineComponent={ConnectionLineComponent}
						onDragOver={onDragOver}
						onDrop={onDrop}
						onNodesDelete={onDelete}
					>
						<Background className="dark:bg-gray-900"/>
						<Controls className="[&>button]:text-black  [&>button]:dark:bg-gray-800 hover:[&>button]:dark:bg-gray-700 [&>button]:dark:text-gray-400 [&>button]:dark:fill-gray-400 [&>button]:dark:border-gray-600">
						</Controls>
					</ReactFlow>
					<Chat flow={flow} reactFlowInstance={reactFlowInstance} />
				</>
			) : (
				<></>
			)}
		</div>
	);
>>>>>>> ed312f10
}<|MERGE_RESOLUTION|>--- conflicted
+++ resolved
@@ -29,12 +29,12 @@
 
 var _ = require("lodash");
 
-<<<<<<< HEAD
-export default function FlowPage({ flow }: { flow: FlowType }) {
-  let { updateFlow, incrementNodeId } = useContext(TabsContext);
-  const { types, reactFlowInstance, setReactFlowInstance } =
-    useContext(typesContext);
-  const reactFlowWrapper = useRef(null);
+export default function FlowPage({ flow }:{flow:FlowType}) {
+	let { updateFlow, incrementNodeId} =
+		useContext(TabsContext);
+	const { types, reactFlowInstance, setReactFlowInstance, templates } =
+		useContext(typesContext);
+	const reactFlowWrapper = useRef(null);
 
   const { setExtraComponent, setExtraNavigation } = useContext(locationContext);
   const { setErrorData } = useContext(alertContext);
@@ -176,190 +176,6 @@
     },
     []
   );
-
-  const onEdgeUpdateEnd = useCallback((_, edge) => {
-    if (!edgeUpdateSuccessful.current) {
-      setEdges((eds) => eds.filter((e) => e.id !== edge.id));
-    }
-
-    edgeUpdateSuccessful.current = true;
-  }, []);
-
-  return (
-    <div className="w-full h-full" ref={reactFlowWrapper}>
-      {Object.keys(types).length > 0 ? (
-        <>
-          <ReactFlow
-            nodes={nodes}
-            onMove={() =>
-              updateFlow({ ...flow, data: reactFlowInstance.toObject() })
-            }
-            edges={edges}
-            onNodesChange={onNodesChange}
-            onEdgesChange={onEdgesChangeMod}
-            onConnect={onConnect}
-            onLoad={setReactFlowInstance}
-            onInit={setReactFlowInstance}
-            nodeTypes={nodeTypes}
-            onEdgeUpdate={onEdgeUpdate}
-            onEdgeUpdateStart={onEdgeUpdateStart}
-            onEdgeUpdateEnd={onEdgeUpdateEnd}
-            connectionLineComponent={ConnectionLineComponent}
-            onDragOver={onDragOver}
-            onDrop={onDrop}
-            onNodesDelete={onDelete}
-          >
-            <Background className="dark:bg-gray-900" />
-            <Controls className="[&>button]:text-black  [&>button]:dark:bg-gray-800 hover:[&>button]:dark:bg-gray-700 [&>button]:dark:text-gray-400 [&>button]:dark:fill-gray-400 [&>button]:dark:border-gray-600"></Controls>
-          </ReactFlow>
-          <Chat flow={flow} reactFlowInstance={reactFlowInstance} />
-        </>
-      ) : (
-        <></>
-      )}
-    </div>
-  );
-=======
-export default function FlowPage({ flow }:{flow:FlowType}) {
-	let { updateFlow, incrementNodeId} =
-		useContext(TabsContext);
-	const { types, reactFlowInstance, setReactFlowInstance, templates } =
-		useContext(typesContext);
-	const reactFlowWrapper = useRef(null);
-
-	const { setExtraComponent, setExtraNavigation } = useContext(locationContext);
-	const { setErrorData } = useContext(alertContext);
-	const [nodes, setNodes, onNodesChange] = useNodesState(
-		flow.data?.nodes ?? []
-	);
-	const [edges, setEdges, onEdgesChange] = useEdgesState(
-		flow.data?.edges ?? []
-	);
-	const { setViewport } = useReactFlow();
-	const edgeUpdateSuccessful = useRef(true)
-
-	useEffect(() => {
-		if (reactFlowInstance && flow) {
-			flow.data = reactFlowInstance.toObject();
-			updateFlow(flow);
-		}
-	// eslint-disable-next-line react-hooks/exhaustive-deps
-	}, [nodes, edges]);
-	//update flow when tabs change
-	useEffect(() => {
-		setNodes(flow?.data?.nodes ?? []);
-		setEdges(flow?.data?.edges ?? []);
-		if (reactFlowInstance) {
-			setViewport(flow?.data?.viewport ?? { x: 1, y: 0, zoom: 0.5 });
-		}
-	}, [flow, reactFlowInstance, setEdges, setNodes, setViewport]);
-	//set extra sidebar
-	useEffect(() => {
-		setExtraComponent(<ExtraSidebar />);
-		setExtraNavigation({ title: "Components" });
-	}, [setExtraComponent, setExtraNavigation]);
-
-	const onEdgesChangeMod = useCallback(
-		(s:EdgeChange[]) => {
-			onEdgesChange(s);
-			setNodes((x) => {
-				let newX = _.cloneDeep(x);
-				return newX;
-			});
-		},
-		[onEdgesChange, setNodes]
-	);
-
-	const onConnect = useCallback(
-		(params:Connection) => {
-			setEdges((eds) =>
-				addEdge({ ...params, className: "animate-pulse" }, eds)
-			);
-			setNodes((x) => {
-				let newX = _.cloneDeep(x);
-				return newX;
-			});
-		},
-		[setEdges, setNodes]
-	);
-
-	const onDragOver = useCallback((event:React.DragEvent) => {
-		event.preventDefault();
-		event.dataTransfer.dropEffect = "move";
-	}, []);
-
-	const onDrop = useCallback(
-		(event:React.DragEvent) => {
-			event.preventDefault();
-	
-			// Helper function to generate a unique node ID
-			function getId() {
-				return `dndnode_` + incrementNodeId();
-			}
-	
-			// Get the current bounds of the ReactFlow wrapper element
-			const reactflowBounds = reactFlowWrapper.current.getBoundingClientRect();
-	
-			// Extract the data from the drag event and parse it as a JSON object
-			let data:{type:string,node?:APIClassType} = JSON.parse(event.dataTransfer.getData("json"));
-	
-			// If data type is not "chatInput" or if there are no "chatInputNode" nodes present in the ReactFlow instance, create a new node
-			if (
-				data.type !== "chatInput" ||
-				(data.type === "chatInput" &&
-					!reactFlowInstance.getNodes().some((n) => n.type === "chatInputNode"))
-			) {
-				// Calculate the position where the node should be created
-				const position = reactFlowInstance.project({
-					x: event.clientX - reactflowBounds.left,
-					y: event.clientY - reactflowBounds.top,
-				});
-	
-				// Generate a unique node ID
-				let newId = getId();
-	
-				// Create a new node object
-				const newNode:NodeType = {
-					id: newId,
-					type: "genericNode",
-					position,
-					data: {
-						...data,
-						id: newId,
-						value: null,
-					},
-				};
-	
-				// Add the new node to the list of nodes in state
-				setNodes((nds) => nds.concat(newNode));
-			} else {
-				// If a chat input node already exists, set an error message
-				setErrorData({
-					title: "Error creating node",
-					list: ["There can't be more than one chat input."],
-				});
-			}
-		},
-		// Specify dependencies for useCallback
-		[incrementNodeId, reactFlowInstance, setErrorData, setNodes]
-	);
-
-	
-	const onDelete = (mynodes) => {
-		setEdges(edges.filter((ns) => !nodes.some((n) => ns.source === n.id || ns.target === n.id)));
-	}
-
-	const onEdgeUpdateStart = useCallback(() => {
-		edgeUpdateSuccessful.current = false;
-	  }, []);	
-
-	
-	  const onEdgeUpdate = useCallback((oldEdge:Edge, newConnection:Connection) => {
-		if(isValidConnection(newConnection,reactFlowInstance)){
-			edgeUpdateSuccessful.current = true;
-			setEdges((els) => updateEdge(oldEdge, newConnection, els));
-		}
-	}, []);
 
 	const onEdgeUpdateEnd = useCallback((_, edge) => {
 		if (!edgeUpdateSuccessful.current) {
@@ -404,5 +220,4 @@
 			)}
 		</div>
 	);
->>>>>>> ed312f10
 }