import { useEffect, useRef, useState } from "react";
import { ChatMessageType } from "../../../types/chat";
import { classNames } from "../../../utils";
import AiIcon from "../../../assets/Gooey Ring-5s-271px.svg";
import AiIconStill from "../../../assets/froze-flow.png";
import FileCard from "../fileComponent";
import ReactMarkdown from "react-markdown";
import rehypeMathjax from "rehype-mathjax";
import remarkGfm from "remark-gfm";
import remarkMath from "remark-math";
import { CodeBlock } from "./codeBlock";
import Convert from "ansi-to-html";
import { User2, MessageCircle } from "lucide-react";

export default function ChatMessage({
  chat,
  lockChat,
  lastMessage,
}: {
  chat: ChatMessageType;
  lockChat: boolean;
  lastMessage: boolean;
}) {
  const convert = new Convert({ newline: true });
  const [message, setMessage] = useState("");
  const imgRef = useRef(null);
  useEffect(() => {
    setMessage(chat.message);
  }, [chat.message]);
  const [hidden, setHidden] = useState(true);
  return (
    <div
      className={classNames(
        "w-full py-2 pl-2 flex",
        chat.isSend
          ? "bg-background "
          : "bg-input"
      )}
    >
      <div
        className={classNames(
          "rounded-full overflow-hidden w-8 h-8 flex items-center my-3 justify-center"
        )}
      >
        {!chat.isSend && (
          <div className="relative w-8 h-8">
            <img
              className={
                "absolute transition-opacity duration-500 scale-150 " +
                (lockChat ? "opacity-100" : "opacity-0")
              }
              src={lastMessage ? AiIcon : AiIconStill}
            />
            <img
              className={
                "absolute transition-opacity duration-500 scale-150 " +
                (lockChat ? "opacity-0" : "opacity-100")
              }
              src={AiIconStill}
            />
          </div>
        )}
        {chat.isSend && (
<<<<<<< HEAD
          <UserIcon className="w-6 h-6 -mb-1 text-foreground " />
=======
          <User2 className="w-6 h-6 -mb-1 text-gray-800 dark:text-gray-200" />
>>>>>>> 52329b36
        )}
      </div>
      {!chat.isSend ? (
        <div className="w-full text-start flex items-center">
          <div className="w-full relative text-start inline-block text-muted-foreground  text-sm font-normal">
            {hidden && chat.thought && chat.thought !== "" && (
              <div
                onClick={() => setHidden((prev) => !prev)}
                className="absolute -top-1 -left-2 cursor-pointer"
              >
<<<<<<< HEAD
                <ChatBubbleOvalLeftEllipsisIcon className="w-5 h-5 animate-bounce" />
=======
                <MessageCircle className="w-5 h-5 animate-bounce dark:text-white" />
>>>>>>> 52329b36
              </div>
            )}
            {chat.thought && chat.thought !== "" && !hidden && (
              <div
                onClick={() => setHidden((prev) => !prev)}
                className=" text-start inline-block rounded-md text-muted-foreground  h-full border border-ring
								bg-muted w-[95%] pb-3 pt-3 px-2 ml-3 cursor-pointer scrollbar-hide overflow-scroll"
                dangerouslySetInnerHTML={{
                  __html: convert.toHtml(chat.thought),
                }}
              ></div>
            )}
            {chat.thought && chat.thought !== "" && !hidden && <br></br>}
            <div className="w-full px-4 pb-3 pt-3 pr-8">
              <div className="w-full">
                <div className="w-full">
                  <ReactMarkdown
                    remarkPlugins={[remarkGfm, remarkMath]}
                    rehypePlugins={[rehypeMathjax]}
                    className="markdown prose text-muted-foreground "
                    components={{
                      code({ node, inline, className, children, ...props }) {
                        if (children.length) {
                          if (children[0] == "▍") {
                            return (
                              <span className="animate-pulse cursor-default mt-1">
                                ▍
                              </span>
                            );
                          }

                          children[0] = (children[0] as string).replace(
                            "`▍`",
                            "▍"
                          );
                        }

                        const match = /language-(\w+)/.exec(className || "");

                        return !inline ? (
                          <CodeBlock
                            key={Math.random()}
                            language={(match && match[1]) || ""}
                            value={String(children).replace(/\n$/, "")}
                            {...props}
                          />
                        ) : (
                          <code className={className} {...props}>
                            {children}
                          </code>
                        );
                      },
                    }}
                  >
                    {message}
                  </ReactMarkdown>
                </div>
                {chat.files && (
                  <div className="my-2 w-full">
                    {chat.files.map((file, index) => {
                      return (
                        <div key={index} className="my-2 w-full">
                          <FileCard
                            fileName={"Generated File"}
                            fileType={file.data_type}
                            content={file.data}
                          />
                        </div>
                      );
                    })}
                  </div>
                )}
              </div>
            </div>
          </div>
        </div>
      ) : (
        <div className="w-full flex items-center">
<<<<<<< HEAD
          <div className="text-start inline-block px-3 text-sm text-muted-foreground">
=======
          <div className="text-start inline-block px-3 text-gray-600 dark:text-white">
>>>>>>> 52329b36
            <span
              className="text-muted-foreground "
              dangerouslySetInnerHTML={{
                __html: message.replace(/\n/g, "<br>"),
              }}
            ></span>
          </div>
        </div>
      )}
    </div>
  );
}<|MERGE_RESOLUTION|>--- conflicted
+++ resolved
@@ -61,11 +61,7 @@
           </div>
         )}
         {chat.isSend && (
-<<<<<<< HEAD
-          <UserIcon className="w-6 h-6 -mb-1 text-foreground " />
-=======
           <User2 className="w-6 h-6 -mb-1 text-gray-800 dark:text-gray-200" />
->>>>>>> 52329b36
         )}
       </div>
       {!chat.isSend ? (
@@ -76,11 +72,7 @@
                 onClick={() => setHidden((prev) => !prev)}
                 className="absolute -top-1 -left-2 cursor-pointer"
               >
-<<<<<<< HEAD
-                <ChatBubbleOvalLeftEllipsisIcon className="w-5 h-5 animate-bounce" />
-=======
                 <MessageCircle className="w-5 h-5 animate-bounce dark:text-white" />
->>>>>>> 52329b36
               </div>
             )}
             {chat.thought && chat.thought !== "" && !hidden && (
@@ -159,11 +151,7 @@
         </div>
       ) : (
         <div className="w-full flex items-center">
-<<<<<<< HEAD
-          <div className="text-start inline-block px-3 text-sm text-muted-foreground">
-=======
           <div className="text-start inline-block px-3 text-gray-600 dark:text-white">
->>>>>>> 52329b36
             <span
               className="text-muted-foreground "
               dangerouslySetInnerHTML={{
